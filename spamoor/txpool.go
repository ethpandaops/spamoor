package spamoor

import (
	"bytes"
	"context"
	"fmt"
	"math"
	"math/big"
	"runtime/debug"
	"slices"
	"strings"
	"sync"
	"sync/atomic"
	"time"

	"github.com/ethereum/go-ethereum/common"
	"github.com/ethereum/go-ethereum/core/types"
	"github.com/ethereum/go-ethereum/rpc"
	"github.com/ethpandaops/spamoor/utils"
	"github.com/sirupsen/logrus"
)

// BlockInfo represents information about a processed block including
// hash, parent hash, gas limit, and timestamp for chain reorganization detection.
type BlockInfo struct {
	Number     uint64
	Hash       common.Hash
	ParentHash common.Hash
	Timestamp  uint64
	GasLimit   uint64
}

// TxInfo represents information about a confirmed transaction including
// the transaction details, associated wallets, and send options.
type TxInfo struct {
	TxHash     common.Hash
	From       common.Address
	To         *common.Address
	Tx         *types.Transaction
	TxFees     *utils.TxFees
	FromWallet *Wallet
	ToWallet   *Wallet
	Options    *SendTransactionOptions
}

// BlockStatsCallback is called when a block is processed with statistics for a specific wallet pool
type BlockStatsCallback func(blockNumber uint64, walletPoolStats WalletPoolBlockStats)

// WalletPoolBlockStats contains transaction statistics for a wallet pool in a specific block
type WalletPoolBlockStats struct {
	ConfirmedTxCount uint64
	TotalTxFees      *big.Int
	AffectedWallets  int
}

// BlockSubscription represents a subscription to block updates for a specific wallet pool
type BlockSubscription struct {
	ID         uint64
	WalletPool *WalletPool
	Callback   BlockStatsCallback
}

// TxPool manages transaction submission, confirmation tracking, and chain reorganization handling.
// It monitors blockchain blocks, tracks transaction confirmations, handles reorgs by re-submitting
// affected transactions, and provides transaction awaiting functionality with automatic rebroadcasting.
type TxPool struct {
	options          *TxPoolOptions
	processStaleChan chan uint64
	lastBlockNumber  uint64

	// Block tracking for reorg detection
	blocksMutex sync.RWMutex
	blocks      map[uint64]*BlockInfo
	reorgDepth  int // Number of blocks to keep in memory for reorg tracking

	// Transaction tracking for reorg recovery
	txsMutex     sync.RWMutex
	confirmedTxs map[uint64][]*TxInfo

	// Current block gas limit tracking
	currentGasLimit uint64
	gasLimitMutex   sync.RWMutex

	// Block update subscriptions
	subscriptionsMutex sync.RWMutex
	subscriptions      map[uint64]*BlockSubscription
	nextSubscriptionID atomic.Uint64
}

// TxPoolOptions contains configuration options for the transaction pool.
type TxPoolOptions struct {
	Context              context.Context
	ClientPool           *ClientPool
	ReorgDepth           int // Number of blocks to keep in memory for reorg tracking
	GetActiveWalletPools func() []*WalletPool
}

// TxConfirmFn is a callback function called when a transaction is confirmed or fails.
// It receives the transaction, receipt (if successful), and any error that occurred.
type TxConfirmFn func(tx *types.Transaction, receipt *types.Receipt, err error)

// TxLogFn is a callback function for logging transaction submission attempts.
// It receives the client used, retry count, rebroadcast count, and any error.
type TxLogFn func(client *Client, retry int, rebroadcast int, err error)

// TxRebroadcastFn is a callback function called before each transaction rebroadcast.
// It receives the transaction, send options, and the client being used for rebroadcast.
type TxRebroadcastFn func(tx *types.Transaction, options *SendTransactionOptions, client *Client)

// SendTransactionOptions contains options for transaction submission including
// client selection, confirmation callbacks, rebroadcast settings, and logging.
type SendTransactionOptions struct {
	Client             *Client
	ClientGroup        string
	ClientsStartOffset int

	OnConfirm     TxConfirmFn
	LogFn         TxLogFn
	OnRebroadcast TxRebroadcastFn

	Rebroadcast      bool
	TransactionBytes []byte
}

// NewTxPool creates a new transaction pool with the specified options.
// It starts background goroutines for block processing and stale transaction handling.
// The pool automatically begins monitoring the blockchain for new blocks and managing
// transaction confirmations and reorgs.
func NewTxPool(options *TxPoolOptions) *TxPool {
	pool := &TxPool{
		options:          options,
		processStaleChan: make(chan uint64, 1),
		blocks:           map[uint64]*BlockInfo{},
		confirmedTxs:     map[uint64][]*TxInfo{},
		reorgDepth:       10, // Default value
		subscriptions:    map[uint64]*BlockSubscription{},
	}

	if options.Context == nil {
		options.Context = context.Background()
	}

	if options.ReorgDepth > 0 {
		pool.reorgDepth = options.ReorgDepth
	}

	go pool.runTxPoolLoop()
	go pool.processStaleTransactionsLoop()

	return pool
}

// runTxPoolLoop continuously monitors for new blocks and processes them.
// It tracks the highest block number across all clients and processes new blocks
// sequentially. Also triggers stale transaction processing when new blocks arrive.
// Runs until the context is cancelled and recovers from panics with logging.
func (pool *TxPool) runTxPoolLoop() {
	defer func() {
		if err := recover(); err != nil {
			logrus.WithError(err.(error)).Errorf("uncaught panic in TxPool.runTxPoolLoop subroutine: %v, stack: %v", err, string(debug.Stack()))
		}
	}()

	highestBlockNumber := uint64(0)
	for {
		newHighestBlockNumber, clients := pool.getHighestBlockNumber()
		if newHighestBlockNumber > highestBlockNumber {
			// Skip processing historical blocks on startup unless blockchain is young (< 10 blocks)
			// This prevents processing millions of blocks when connecting to a long running chain
			if highestBlockNumber == 0 && newHighestBlockNumber > 10 {
				highestBlockNumber = newHighestBlockNumber - 1
			}

			for blockNumber := highestBlockNumber + 1; blockNumber <= newHighestBlockNumber; blockNumber++ {
				processedBlock := false
				for _, client := range clients {
					err := pool.processBlock(pool.options.Context, client, blockNumber)
					if err != nil {
						logrus.WithError(err).Errorf("error processing block %v", blockNumber)
						continue
					}

					highestBlockNumber = blockNumber
					processedBlock = true
					break
				}

				if !processedBlock {
					logrus.Errorf("failed to process block %v", blockNumber)
				}
			}

			select {
			case <-pool.options.Context.Done():
				return
			case pool.processStaleChan <- highestBlockNumber:
			default:
			}
		}

		select {
		case <-pool.options.Context.Done():
			return
		case <-time.After(3 * time.Second):
		}
	}
}

// processStaleTransactionsLoop handles stale transaction confirmation checking.
// It listens for block number updates and processes stale confirmations for all
// active wallets. Runs until the context is cancelled and recovers from panics.
func (pool *TxPool) processStaleTransactionsLoop() {
	defer func() {
		if err := recover(); err != nil {
			logrus.WithError(err.(error)).Errorf("uncaught panic in TxPool.processStaleTransactionsLoop subroutine: %v, stack: %v", err, string(debug.Stack()))
		}
	}()

	for {
		select {
		case <-pool.options.Context.Done():
			return
		case blockNumber := <-pool.processStaleChan:
			for _, wallet := range pool.getWalletMap() {
				pool.processStaleConfirmations(blockNumber, wallet)
			}
		}
	}
}

// getWalletMap collects all wallets from active wallet pools into a single map.
// It iterates through all active wallet pools and calls their collectPoolWallets
// method to build a comprehensive address-to-wallet mapping.
func (pool *TxPool) getWalletMap() map[common.Address]*Wallet {
	walletMap := map[common.Address]*Wallet{}
	walletPools := pool.options.GetActiveWalletPools()
	for _, walletPool := range walletPools {
		walletPool.collectPoolWallets(walletMap)
	}
	return walletMap
}

// processBlock processes a single block for transaction confirmations and reorg detection.
// It loads the block body, checks for chain reorganizations by comparing parent hashes,
// stores block information for reorg tracking, and processes all transactions in the block.
// Also handles cleanup of old block data based on the reorg depth setting.
func (pool *TxPool) processBlock(ctx context.Context, client *Client, blockNumber uint64) error {
	pool.lastBlockNumber = blockNumber

	walletPools := pool.options.GetActiveWalletPools()
	walletMap := map[common.Address]*Wallet{}

	var chainId *big.Int
	for _, walletPool := range walletPools {
		if walletPool.GetChainId() == nil {
			continue
		}
		chainId = walletPool.GetChainId()
		walletPool.collectPoolWallets(walletMap)
	}

	if len(walletMap) == 0 {
		return nil
	}

	blockBody := pool.getBlockBody(ctx, client, blockNumber)
	if blockBody == nil {
		return fmt.Errorf("could not load block body")
	}

	// Check for reorg by comparing parent hash
	pool.blocksMutex.RLock()
	lastBlock, hasLastBlock := pool.blocks[blockNumber-1]
	pool.blocksMutex.RUnlock()

	if hasLastBlock && lastBlock.Hash != blockBody.ParentHash() {
		logrus.Warnf("Detected chain reorganization at block %d. Parent hash mismatch: expected %s, got %s",
			blockNumber, lastBlock.Hash.Hex(), blockBody.ParentHash().Hex())

		// Handle reorg
		pool.handleReorg(ctx, client, blockNumber, blockBody, chainId, walletMap)
	}

	// Store block info
	pool.blocksMutex.Lock()
	pool.blocks[blockNumber] = &BlockInfo{
		Number:     blockNumber,
		Hash:       blockBody.Hash(),
		ParentHash: blockBody.ParentHash(),
		Timestamp:  blockBody.Time(),
		GasLimit:   blockBody.GasLimit(),
	}

	// Update current gas limit
	pool.gasLimitMutex.Lock()
	pool.currentGasLimit = blockBody.GasLimit()
	pool.gasLimitMutex.Unlock()

	// Clean up old blocks
	if blockNumber > uint64(pool.reorgDepth) {
		delete(pool.blocks, blockNumber-uint64(pool.reorgDepth))
	}
	pool.blocksMutex.Unlock()

	return pool.processBlockTxs(ctx, client, blockNumber, blockBody, chainId, walletMap)
}

// processBlockTxs processes all transactions in a block for confirmation tracking.
// It loads block receipts, decodes transaction senders, updates wallet states for
// confirmed transactions, and tracks transaction information for reorg recovery.
// Also handles cleanup of old confirmed transaction data.
func (pool *TxPool) processBlockTxs(ctx context.Context, client *Client, blockNumber uint64, blockBody *types.Block, chainId *big.Int, walletMap map[common.Address]*Wallet) error {
	t1 := time.Now()
	txCount := len(blockBody.Transactions())
	receipts, err := pool.getBlockReceipts(ctx, client, blockNumber, txCount)
	if receipts == nil {
		return fmt.Errorf("could not load block receipts: %w", err)
	}

	loadingTime := time.Since(t1)
	t1 = time.Now()

	signer := types.LatestSignerForChainID(chainId)
	confirmCount := 0
	affectedWalletMap := map[common.Address]bool{}

	for idx, tx := range blockBody.Transactions() {
		receipt := receipts[idx]
		if receipt == nil {
			logrus.Warnf("missing receipt for tx %v in block %v", idx, blockNumber)
			continue
		}

		txFrom, err := types.Sender(signer, tx)
		if err != nil {
			logrus.Warnf("error decoding tx sender (block %v, tx %v): %v", blockNumber, idx, err)
			continue
		}

		txHash := tx.Hash()
		txFees := utils.GetTransactionFees(tx, receipt)
		fromWallet := walletMap[txFrom]
		toAddr := tx.To()
		toWallet := (*Wallet)(nil)
		if toAddr != nil {
			toWallet = walletMap[*toAddr]
		}

		if fromWallet != nil || toWallet != nil {
			pool.txsMutex.Lock()
			pool.confirmedTxs[blockNumber] = append(pool.confirmedTxs[blockNumber], &TxInfo{
				TxHash:     txHash,
				From:       txFrom,
				To:         tx.To(),
				Tx:         tx,
				TxFees:     txFees,
				FromWallet: fromWallet,
				ToWallet:   toWallet,
			})
			pool.txsMutex.Unlock()
		}

		if fromWallet != nil {
			confirmCount++
			affectedWalletMap[txFrom] = true
			pool.processTransactionInclusion(blockNumber, fromWallet, tx, receipt, txFees)
		}

		if toWallet != nil {
			toWallet.AddBalance(tx.Value())
		}
	}

	// Clean up old confirmed transactions
	if blockNumber > uint64(pool.reorgDepth) {
		oldBlock := blockNumber - uint64(pool.reorgDepth)
		pool.txsMutex.Lock()
		for blockNumber := range pool.confirmedTxs {
			if blockNumber < oldBlock {
				delete(pool.confirmedTxs, blockNumber)
			}
		}
		pool.txsMutex.Unlock()
	}

	logrus.Infof("processed block %v:  %v total tx, %v tx confirmed from %v wallets (%v, %v)", blockNumber, txCount, confirmCount, len(affectedWalletMap), loadingTime, time.Since(t1))

	// Notify block subscribers with wallet-specific stats
	pool.txsMutex.RLock()
	blockConfirmedTxs := pool.confirmedTxs[blockNumber]
	pool.txsMutex.RUnlock()

	if len(blockConfirmedTxs) > 0 {
		pool.notifyBlockSubscribers(blockNumber, blockConfirmedTxs)
	}

	return nil
}

// getHighestBlockNumber queries all good clients to find the highest block number.
// It runs concurrent queries to all available clients and returns the highest
// block number found along with the clients that reported that height.
func (pool *TxPool) getHighestBlockNumber() (uint64, []*Client) {
	clientCount := len(pool.options.ClientPool.GetAllGoodClients())
	wg := &sync.WaitGroup{}

	highestBlockNumber := uint64(0)
	highestBlockNumberMutex := sync.Mutex{}
	ctx, cancel := context.WithTimeout(context.Background(), 3*time.Second)
	defer cancel()

	highestBlockNumberClients := []*Client{}

	for i := 0; i < clientCount; i++ {
		client := pool.options.ClientPool.GetClient(SelectClientByIndex, i, "")
		if client == nil {
			continue
		}

		wg.Add(1)
		go func() {
			defer wg.Done()
			blockNumber, err := client.client.BlockNumber(ctx)
			if err != nil {
				return
			}

			highestBlockNumberMutex.Lock()
			if blockNumber > highestBlockNumber {
				highestBlockNumber = blockNumber
				highestBlockNumberClients = []*Client{client}
			} else if blockNumber == highestBlockNumber {
				highestBlockNumberClients = append(highestBlockNumberClients, client)
			}
			highestBlockNumberMutex.Unlock()
		}()
	}

	wg.Wait()
	return highestBlockNumber, highestBlockNumberClients
}

// getBlockBody retrieves a block body from the specified client.
// It uses a 5-second timeout and returns the block if successful, nil otherwise.
func (pool *TxPool) getBlockBody(ctx context.Context, client *Client, blockNumber uint64) *types.Block {
	ctx, cancel := context.WithTimeout(ctx, 5*time.Second)
	defer cancel()

	blockBody, err := client.client.BlockByNumber(ctx, big.NewInt(int64(blockNumber)))
	if err == nil {
		return blockBody
	}

	return nil
}

// getBlockReceipts retrieves all transaction receipts for a block.
// It validates that the number of receipts matches the expected transaction count
// and uses a 5-second timeout for the request.
func (pool *TxPool) getBlockReceipts(ctx context.Context, client *Client, blockNumber uint64, txCount int) ([]*types.Receipt, error) {
	ctx, cancel := context.WithTimeout(ctx, 5*time.Second)
	defer cancel()

	var receiptErr error
	blockNum := rpc.BlockNumber(blockNumber)

	blockReceipts, err := client.client.BlockReceipts(ctx, rpc.BlockNumberOrHash{
		BlockNumber: &blockNum,
	})
	if err != nil {
		receiptErr = err
	} else {
		if len(blockReceipts) != txCount {
			return nil, fmt.Errorf("block %v has %v receipts, expected %v", blockNumber, len(blockReceipts), txCount)
		}

		return blockReceipts, nil
	}

	return nil, receiptErr
}

// SubscribeToBlockUpdates subscribes to block update notifications for a specific wallet pool.
// Returns a unique subscription ID that can be used to unsubscribe later.
func (pool *TxPool) SubscribeToBlockUpdates(walletPool *WalletPool, callback BlockStatsCallback) uint64 {
	pool.subscriptionsMutex.Lock()
	defer pool.subscriptionsMutex.Unlock()

	// Generate unique subscription ID
	id := pool.nextSubscriptionID.Add(1)

	pool.subscriptions[id] = &BlockSubscription{
		ID:         id,
		WalletPool: walletPool,
		Callback:   callback,
	}

	return id
}

// UnsubscribeFromBlockUpdates removes a block update subscription.
func (pool *TxPool) UnsubscribeFromBlockUpdates(id uint64) {
	pool.subscriptionsMutex.Lock()
	defer pool.subscriptionsMutex.Unlock()

	delete(pool.subscriptions, id)
}

// notifyBlockSubscribers notifies all subscribers about a processed block with wallet-specific stats.
func (pool *TxPool) notifyBlockSubscribers(blockNumber uint64, confirmedTxs []*TxInfo) {
	pool.subscriptionsMutex.RLock()
	subscriptions := make(map[uint64]*BlockSubscription, len(pool.subscriptions))
	for id, sub := range pool.subscriptions {
		subscriptions[id] = sub
	}
	pool.subscriptionsMutex.RUnlock()

	for _, subscription := range subscriptions {
		stats := pool.calculateWalletPoolStats(subscription.WalletPool, confirmedTxs)
		subscription.Callback(blockNumber, stats)
	}
}

// calculateWalletPoolStats calculates transaction statistics for a specific wallet pool.
func (pool *TxPool) calculateWalletPoolStats(walletPool *WalletPool, confirmedTxs []*TxInfo) WalletPoolBlockStats {
	stats := WalletPoolBlockStats{
		TotalTxFees: big.NewInt(0),
	}

	affectedWallets := make(map[common.Address]bool)
	allWallets := walletPool.GetAllWallets()
	walletSet := make(map[common.Address]bool)

	for _, wallet := range allWallets {
		walletSet[wallet.GetAddress()] = true
	}

	for _, txInfo := range confirmedTxs {
		if txInfo.FromWallet != nil && walletSet[txInfo.FromWallet.GetAddress()] {
			stats.ConfirmedTxCount++
			if txInfo.TxFees != nil {
				totalFee := new(big.Int).Add(&txInfo.TxFees.FeeAmount, &txInfo.TxFees.BlobFeeAmount)
				stats.TotalTxFees.Add(stats.TotalTxFees, totalFee)
			}
			affectedWallets[txInfo.FromWallet.GetAddress()] = true
		}
	}

	stats.AffectedWallets = len(affectedWallets)
	return stats
}

// SendTransaction submits a transaction to the network with the specified options.
// It handles client selection, rebroadcasting, confirmation tracking, and error handling.
// The transaction is automatically rebroadcast according to the options until confirmed.
func (pool *TxPool) SendTransaction(ctx context.Context, wallet *Wallet, tx *types.Transaction, options *SendTransactionOptions) error {
	return pool.addPendingTransaction(ctx, wallet, tx, options, true)
}

// addPendingTransaction handles the core transaction submission logic.
// It starts a confirmation tracking goroutine, submits the transaction to clients,
// and optionally sets up automatic rebroadcasting. The submitNow parameter controls
// whether to immediately submit or just set up confirmation tracking.
func (pool *TxPool) addPendingTransaction(ctx context.Context, wallet *Wallet, tx *types.Transaction, options *SendTransactionOptions, submitNow bool) error {
	confirmCtx, confirmCancel := context.WithCancel(ctx)
	wg := &sync.WaitGroup{}
	wg.Add(1)

	go func() {
		var receipt *types.Receipt

		var err error

		defer confirmCancel()

		if options.OnConfirm != nil {
			defer func() {
				options.OnConfirm(tx, receipt, err)
			}()
		}

		// Track transaction result for metrics
		defer func() {
			walletPools := pool.options.GetActiveWalletPools()
			for _, walletPool := range walletPools {
				if tracker := walletPool.GetTransactionTracker(); tracker != nil {
					// Check if this wallet belongs to this pool
					allWallets := walletPool.GetAllWallets()
					for _, poolWallet := range allWallets {
						if poolWallet.GetAddress() == wallet.GetAddress() {
							tracker(err)
							break
						}
					}
				}
			}
		}()

		receipt, err = pool.awaitTransaction(confirmCtx, wallet, tx, wg)
		if confirmCtx.Err() != nil {
			err = nil
		}

		if receipt != nil {
			pool.txsMutex.Lock()
			for _, tx := range pool.confirmedTxs[receipt.BlockNumber.Uint64()] {
				if tx.TxHash == receipt.TxHash {
					tx.Options = options
					break
				}
			}
			pool.txsMutex.Unlock()
		}
	}()

	wg.Wait()

	var err error

	submitTx := func(client *Client) error {
		if options.TransactionBytes != nil {
			return client.SendRawTransaction(ctx, options.TransactionBytes)
		}

		return client.SendTransaction(ctx, tx)
	}

	if submitNow {
		clientCount := len(pool.options.ClientPool.GetAllGoodClients())
		for i := 0; i < clientCount; i++ {
			client := options.Client
			if client == nil || i > 0 {
				client = pool.options.ClientPool.GetClient(SelectClientByIndex, i+options.ClientsStartOffset, options.ClientGroup)
			}
			if client == nil {
				continue
			}

			err = submitTx(client)

			if options.LogFn != nil {
				options.LogFn(client, i, 0, err)
			}

			if err == nil {
				break
			}
		}
	}

	if err != nil {
		if confirmCancel != nil {
			confirmCancel()
		}

		// Track initial transaction submission failure for metrics
		walletPools := pool.options.GetActiveWalletPools()
		for _, walletPool := range walletPools {
			if tracker := walletPool.GetTransactionTracker(); tracker != nil {
				// Check if this wallet belongs to this pool
				allWallets := walletPool.GetAllWallets()
				for _, poolWallet := range allWallets {
					if poolWallet.GetAddress() == wallet.GetAddress() {
						tracker(err)
						break
					}
				}
			}
		}

		return err
	}

	// Start reliable rebroadcast if enabled
	if options.Rebroadcast {
		pool.startReliableRebroadcast(ctx, confirmCtx, wallet, tx, options)
	}

	return nil
}

// AwaitTransaction waits for a transaction to be confirmed and returns its receipt.
// It monitors the blockchain for the transaction and handles reorgs by continuing
// to wait if the transaction gets reorged out of the chain.
func (pool *TxPool) AwaitTransaction(ctx context.Context, wallet *Wallet, tx *types.Transaction) (*types.Receipt, error) {
	return pool.awaitTransaction(ctx, wallet, tx, nil)
}

// awaitTransaction waits for a specific transaction to be confirmed.
// It uses the wallet's nonce channel system to wait for confirmation and
// handles cases where the transaction might be replaced or reorged.
// The wg parameter is signaled when confirmation tracking is set up.
func (pool *TxPool) awaitTransaction(ctx context.Context, wallet *Wallet, tx *types.Transaction, wg *sync.WaitGroup) (*types.Receipt, error) {
	txHash := tx.Hash()
	nonceChan, isFirstPendingTx := wallet.getTxNonceChan(tx.Nonce())

	if isFirstPendingTx && pool.lastBlockNumber > wallet.lastConfirmation+1 {
		wallet.lastConfirmation = pool.lastBlockNumber - 1
	}

	if wg != nil {
		wg.Done()
	}

	if nonceChan != nil {
		select {
		case <-ctx.Done():
			return nil, ctx.Err()
		case <-nonceChan.channel:
		}

		receipt := nonceChan.receipt
		if receipt != nil {
			if bytes.Equal(receipt.TxHash[:], txHash[:]) {
				return receipt, nil
			}

			return nil, nil
		}
	}

	return pool.loadTransactionReceipt(ctx, tx), nil
}

// SendAndAwaitTxRange sends multiple transactions and waits for all of them to be confirmed.
// It automatically handles fee calculation, balance updates, and provides confirmation
// callbacks for each transaction. All transactions are processed concurrently.
func (pool *TxPool) SendAndAwaitTxRange(ctx context.Context, wallet *Wallet, txs []*types.Transaction, options *SendTransactionOptions) error {
	wg := &sync.WaitGroup{}
	wg.Add(1)
	for idx := range txs {
		err := func(idx int) error {
			tx := txs[idx]

			return pool.SendTransaction(ctx, wallet, tx, &SendTransactionOptions{
				Client:      options.Client,
				Rebroadcast: true,
				OnConfirm: func(tx *types.Transaction, receipt *types.Receipt, err error) {
					defer wg.Done()

					if err != nil {
						if options.OnConfirm != nil {
							options.OnConfirm(tx, receipt, err)
						}
						return
					}

					feeAmount := big.NewInt(0)
					if receipt != nil {
						effectiveGasPrice := receipt.EffectiveGasPrice
						if effectiveGasPrice == nil {
							effectiveGasPrice = big.NewInt(0)
						}
						feeAmount = feeAmount.Mul(effectiveGasPrice, big.NewInt(int64(receipt.GasUsed)))
					}

					totalAmount := big.NewInt(0).Add(tx.Value(), feeAmount)
					wallet.SubBalance(totalAmount)

					if options.OnConfirm != nil {
						options.OnConfirm(tx, receipt, nil)
					}
				},
			})
		}(idx)

		if err != nil {
			return err
		}
		wg.Add(1)
	}

	wg.Done()
	wg.Wait()
	return nil
}

// processTransactionInclusion handles the confirmation of a transaction from a tracked wallet.
// It updates the wallet's nonce state, signals any waiting confirmation channels,
// and cleans up completed nonce channels. Updates the wallet's confirmation tracking.
// Also updates the wallet's balance by subtracting the transaction fee and blob fee.
func (pool *TxPool) processTransactionInclusion(blockNumber uint64, wallet *Wallet, tx *types.Transaction, receipt *types.Receipt, txFees *utils.TxFees) {
	totalAmount := new(big.Int).Add(tx.Value(), &txFees.FeeAmount)
	totalAmount = new(big.Int).Add(totalAmount, &txFees.BlobFeeAmount)
	wallet.SubBalance(totalAmount)

	wallet.txNonceMutex.Lock()
	defer wallet.txNonceMutex.Unlock()

	nonce := tx.Nonce()
	if nonceChan := wallet.txNonceChans[nonce]; nonceChan != nil {
		nonceChan.receipt = receipt
	}

	wallet.confirmedTxCount = nonce + 1
	if nonce+1 > wallet.pendingTxCount.Load() {
		wallet.pendingTxCount.Store(nonce + 1)
	}
	if blockNumber > wallet.lastConfirmation {
		wallet.lastConfirmation = blockNumber
	}

	for n := range wallet.txNonceChans {
		if n <= nonce {
			close(wallet.txNonceChans[n].channel)
			delete(wallet.txNonceChans, n)
		}
	}

}

// processStaleConfirmations recovers stale transactions that may have been missed.
// It checks if a wallet has pending transactions that are older than 10 blocks,
// queries the current nonce from the blockchain, and recovers any confirmed
// transactions that weren't properly tracked.
func (pool *TxPool) processStaleConfirmations(blockNumber uint64, wallet *Wallet) {
	if len(wallet.txNonceChans) > 0 && blockNumber > wallet.lastConfirmation+10 {
		wallet.lastConfirmation = blockNumber

		var lastNonce uint64
		var err error
		for retry := 0; retry < 3; retry++ {
			client := pool.options.ClientPool.GetClient(SelectClientRandom, retry, "")
			if client == nil {
				continue
			}

			lastNonce, err = client.GetNonceAt(pool.options.Context, wallet.address, big.NewInt(int64(blockNumber)))
			if err == nil {
				break
			}
		}

		if lastNonce == wallet.confirmedTxCount {
			return
		}

		pendingNonce := 0
		for n := range wallet.txNonceChans {
			pendingNonce = int(n)
			break
		}

		logrus.Debugf("recovering stale transactions for %v (tx count: %v, current nonce %v, cache nonce %v, first pending nonce: %v)", wallet.address.String(), len(wallet.txNonceChans), lastNonce, wallet.confirmedTxCount, pendingNonce)

		wallet.txNonceMutex.Lock()
		defer wallet.txNonceMutex.Unlock()

		for n := range wallet.txNonceChans {
			if n < lastNonce {
				logrus.WithError(err).Warnf("recovering stale confirmed transactions for %v (nonce %v)", wallet.address.String(), n)
				close(wallet.txNonceChans[n].channel)
				delete(wallet.txNonceChans, n)
			}
		}
	}
}

// loadTransactionReceipt attempts to load a transaction receipt from multiple clients.
// It retries up to 5 times with different clients and includes exponential backoff.
// Returns nil if the receipt cannot be loaded after all retries.
func (pool *TxPool) loadTransactionReceipt(ctx context.Context, tx *types.Transaction) *types.Receipt {
	retryCount := uint64(0)

	for {
		client := pool.options.ClientPool.GetClient(SelectClientRandom, int(retryCount), "")
		if client == nil {
			return nil
		}

		reqCtx, reqCtxCancel := context.WithTimeout(ctx, 5*time.Second)

		//nolint:gocritic // ignore
		defer reqCtxCancel()

		receipt, err := client.GetTransactionReceipt(reqCtx, tx.Hash())
		if err == nil {
			return receipt
		}

		if ctx.Err() != nil {
			return nil
		}

		if retryCount > 2 {
			logrus.WithFields(logrus.Fields{
				"client": client.GetName(),
				"txhash": tx.Hash(),
			}).Warnf("could not load tx receipt: %v", err)
		}

		if retryCount < 5 {
			time.Sleep(1 * time.Second)

			retryCount++
		} else {
			return nil
		}
	}
}

// handleReorg handles a detected chain reorganization by re-submitting affected transactions.
// It finds the common ancestor, identifies reorged-out transactions, resets wallet nonces,
// and re-submits the affected transactions as pending. Also processes the new canonical blocks.
func (pool *TxPool) handleReorg(ctx context.Context, client *Client, blockNumber uint64, newBlock *types.Block, chainId *big.Int, walletMap map[common.Address]*Wallet) error {
	newBlockParents := []*types.Block{}

	// let's assume a reorg of 2 blocks:
	// old chain: 1 -> 2 -> 3a -> 4a
	// new chain: 1 -> 2 -> 3b -> 4b

	// we'll find out about this reorg when receiving block 4b
	// we need to:
	// 1. find the common ancestor of the two blocks (block 2), by loading the new parents (3b)
	// 2. find all the transactions that were reorged out in block 3a - 4a
	// 3. add reorged out transactions as pending txs, reset affected wallets nonce state
	// 4. remove blocks 3a - 4a from the pool
	// 5. re-process block 3b (4b will be processed after the reorg processing completes)

	// find the common ancestor
	block := newBlock
	for {
		if block.NumberU64() == 0 {
			break
		}

		blockNumber := block.NumberU64() - 1
		if pool.blocks[blockNumber] == nil {
			break
		}

		if pool.blocks[blockNumber].Hash == block.ParentHash() {
			break
		}

		parentBlockBody := pool.getBlockBody(ctx, client, blockNumber)
		if parentBlockBody == nil {
			return fmt.Errorf("could not load block body for new parent block %v", blockNumber)
		}

		newBlockParents = append(newBlockParents, parentBlockBody)
		block = parentBlockBody
	}

	reorgBaseBlock := block

	// find all the transactions that were reorged out
	pool.txsMutex.Lock()
	reorgedOutTxs := []*TxInfo{}
	for blockNum := reorgBaseBlock.NumberU64(); blockNum <= blockNumber; blockNum++ {
		blockTxs := pool.confirmedTxs[blockNum]
		if blockTxs == nil {
			continue
		}

		reorgedOutTxs = append(reorgedOutTxs, blockTxs...)
	}

	// remove reorged out blocks & txs from cache
	pool.blocksMutex.Lock()
	for blockNum := reorgBaseBlock.NumberU64() + 1; blockNum <= blockNumber; blockNum++ {
		delete(pool.blocks, blockNum)
		delete(pool.confirmedTxs, blockNum)
	}
	pool.blocksMutex.Unlock()
	pool.txsMutex.Unlock()

	// add reorged out txs as pending txs, reset affected wallets nonce state
	resetWallets := map[common.Address]bool{}
	for _, tx := range reorgedOutTxs {
		if tx.FromWallet != nil {
			if !resetWallets[tx.From] {
				resetWallets[tx.From] = true

				tx.FromWallet.txNonceMutex.Lock()
				tx.FromWallet.confirmedTxCount = tx.Tx.Nonce()
				tx.FromWallet.txNonceMutex.Unlock()
			}

			totalAmount := new(big.Int).Add(tx.Tx.Value(), &tx.TxFees.FeeAmount)
			totalAmount = new(big.Int).Add(totalAmount, &tx.TxFees.BlobFeeAmount)
			tx.FromWallet.AddBalance(totalAmount)

			// add tx as pending tx
			txOptions := &SendTransactionOptions{
				Client:      client,
				Rebroadcast: true,
				OnConfirm: func(tx *types.Transaction, receipt *types.Receipt, err error) {
					if err != nil {
						logrus.WithError(err).Errorf("error confirming reorged out tx %v", tx.Hash())
					} else {
						logrus.Infof("reorged out tx %v confirmed", tx.Hash())
					}
				},
			}

			if tx.Options != nil {
				txOptions.LogFn = tx.Options.LogFn
			}

			err := pool.addPendingTransaction(ctx, tx.FromWallet, tx.Tx, txOptions, false)
			if err != nil {
				logrus.WithError(err).Errorf("error adding pending transaction for reorged out tx %v", tx.Tx.Hash())
			}
		}

		if tx.ToWallet != nil {
			// reverse processTransactionReceival
			tx.ToWallet.SubBalance(tx.Tx.Value())
		}
	}

	// re-process the new parent blocks
	slices.Reverse(newBlockParents)
	for _, parentBlock := range newBlockParents {
		pool.processBlockTxs(ctx, client, parentBlock.NumberU64(), parentBlock, chainId, walletMap)
	}

	return nil
}

// GetCurrentGasLimit returns the current gas limit of the transaction pool.
func (pool *TxPool) GetCurrentGasLimit() uint64 {
	pool.gasLimitMutex.RLock()
	defer pool.gasLimitMutex.RUnlock()
	return pool.currentGasLimit
}

// GetCurrentGasLimitWithInit returns the current gas limit, initializing it from RPC if needed.
// This is a convenience method that combines GetCurrentGasLimit and InitializeGasLimit.
func (pool *TxPool) GetCurrentGasLimitWithInit() (uint64, error) {
	gasLimit := pool.GetCurrentGasLimit()
	if gasLimit == 0 {
		if err := pool.InitializeGasLimit(); err != nil {
			return 0, err
		}
		gasLimit = pool.GetCurrentGasLimit()
	}
	return gasLimit, nil
}

// InitializeGasLimit fetches the current block gas limit from the network if not already set.
// This is useful during startup when the pool hasn't processed any blocks yet.
func (pool *TxPool) InitializeGasLimit() error {
	pool.gasLimitMutex.Lock()
	defer pool.gasLimitMutex.Unlock()

	// If we already have a gas limit, don't fetch it again
	if pool.currentGasLimit > 0 {
		return nil
	}

	// Try to get a client to fetch the latest block
	client := pool.options.ClientPool.GetClient(SelectClientRandom, 0, "")
	if client == nil {
		return fmt.Errorf("no client available to fetch gas limit")
	}

	// Fetch the latest block to get the gas limit
	ctx, cancel := context.WithTimeout(context.Background(), 10*time.Second)
	defer cancel()

	latestBlock, err := client.client.BlockByNumber(ctx, nil)
	if err != nil {
		return fmt.Errorf("failed to fetch latest block for gas limit: %w", err)
	}

	pool.currentGasLimit = latestBlock.GasLimit()
	logrus.Infof("initialized gas limit from latest block: %v", pool.currentGasLimit)

	return nil
}

<<<<<<< HEAD
=======
// GetSuggestedFees returns the suggested fees for a transaction.
// If baseFeeGwei and tipFeeGwei are provided, they are used as the base fee and tip fee.
// If not provided, the fees are fetched from the client. The fees are returned in wei.
>>>>>>> ceed7318
func (pool *TxPool) GetSuggestedFees(client *Client, baseFeeGwei uint64, tipFeeGwei uint64) (feeCap *big.Int, tipCap *big.Int, err error) {
	if baseFeeGwei > 0 {
		feeCap = new(big.Int).Mul(big.NewInt(int64(baseFeeGwei)), big.NewInt(1000000000))
	}
	if tipFeeGwei > 0 {
		tipCap = new(big.Int).Mul(big.NewInt(int64(tipFeeGwei)), big.NewInt(1000000000))
	}

	if feeCap == nil || tipCap == nil {
		feeCap, tipCap, err = client.GetSuggestedFee(pool.options.Context)
		if err != nil {
			return nil, nil, err
		}
	}

	if feeCap.Cmp(big.NewInt(1000000000)) < 0 {
		feeCap = big.NewInt(1000000000)
	}
	if tipCap.Cmp(big.NewInt(1000000000)) < 0 {
		tipCap = big.NewInt(1000000000)
	}

	return feeCap, tipCap, nil
}

// calculateBackoffDelay calculates the exponential backoff delay for rebroadcast attempts.
// Uses 30s base delay, 1.5x multiplier, with 10min maximum delay.
func (pool *TxPool) calculateBackoffDelay(retryCount uint64) time.Duration {
	const (
		baseDelay  = 120 * time.Second
		multiplier = 1.5
		maxDelay   = 10 * time.Minute
	)

	delay := time.Duration(float64(baseDelay) * math.Pow(multiplier, float64(retryCount)))
	if delay > maxDelay {
		delay = maxDelay
	}
	return delay
}

// isTransactionBlocking checks if a transaction is blocking wallet progress.
// Returns true if the transaction nonce is the next required nonce for the wallet.
func (pool *TxPool) isTransactionBlocking(wallet *Wallet, txNonce uint64) bool {
	wallet.txNonceMutex.Lock()
	defer wallet.txNonceMutex.Unlock()

	// This transaction is the next one that needs to be included
	return txNonce <= wallet.confirmedTxCount
}

// startReliableRebroadcast starts a reliable rebroadcast goroutine for a transaction.
// It uses exponential backoff and unlimited retries, only rebroadcasting when the
// transaction is blocking wallet progress.
func (pool *TxPool) startReliableRebroadcast(ctx context.Context, confirmCtx context.Context, fromWallet *Wallet, tx *types.Transaction, options *SendTransactionOptions) {
	retryCount := uint64(0)

	go func() {
		for {
			// Calculate backoff delay
			backoffDelay := pool.calculateBackoffDelay(retryCount)

			select {
			case <-confirmCtx.Done():
				return // Transaction confirmed
			case <-time.After(backoffDelay):
				// Check if this transaction is blocking wallet progress
				if !pool.isTransactionBlocking(fromWallet, tx.Nonce()) {
					// Transaction is not the next required nonce, stop rebroadcasting
					continue
				}

				// Perform rebroadcast using existing logic
				pool.rebroadcastTransaction(ctx, tx, options, retryCount)
				retryCount++
			}
		}
	}()
}

// rebroadcastTransaction performs the actual rebroadcast of a transaction.
// This method encapsulates the existing rebroadcast logic for reuse.
func (pool *TxPool) rebroadcastTransaction(ctx context.Context, tx *types.Transaction, options *SendTransactionOptions, retryCount uint64) {
	submitTx := func(client *Client) error {
		var err error
		if options.TransactionBytes != nil {
			err = client.SendRawTransaction(ctx, options.TransactionBytes)
		} else {
			err = client.SendTransaction(ctx, tx)
		}
		return err
	}

	clientCount := len(pool.options.ClientPool.GetAllGoodClients())
	for j := 0; j < clientCount; j++ {
		client := pool.options.ClientPool.GetClient(SelectClientByIndex, j+options.ClientsStartOffset+1, options.ClientGroup)
		if client == nil {
			continue
		}

		if options.OnRebroadcast != nil {
			options.OnRebroadcast(tx, options, client)
		}

		err := submitTx(client)

		if options.LogFn != nil {
			options.LogFn(client, j, int(retryCount), err)
		}

		if err == nil || strings.Contains(err.Error(), "already known") {
			break
		}
	}
}<|MERGE_RESOLUTION|>--- conflicted
+++ resolved
@@ -1071,12 +1071,9 @@
 	return nil
 }
 
-<<<<<<< HEAD
-=======
 // GetSuggestedFees returns the suggested fees for a transaction.
 // If baseFeeGwei and tipFeeGwei are provided, they are used as the base fee and tip fee.
 // If not provided, the fees are fetched from the client. The fees are returned in wei.
->>>>>>> ceed7318
 func (pool *TxPool) GetSuggestedFees(client *Client, baseFeeGwei uint64, tipFeeGwei uint64) (feeCap *big.Int, tipCap *big.Int, err error) {
 	if baseFeeGwei > 0 {
 		feeCap = new(big.Int).Mul(big.NewInt(int64(baseFeeGwei)), big.NewInt(1000000000))
