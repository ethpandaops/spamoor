package spamoor

import (
	"context"
	"crypto/ecdsa"
	"crypto/sha256"
	"encoding/binary"
	"fmt"
	"math"
	"math/big"
	"math/rand"
	"sync"
	"time"

	"github.com/ethereum/go-ethereum/common"
	"github.com/ethereum/go-ethereum/core/types"
	"github.com/ethereum/go-ethereum/crypto"
	"github.com/ethpandaops/spamoor/txbuilder"
	"github.com/ethpandaops/spamoor/utils"
	"github.com/holiman/uint256"
	"github.com/sirupsen/logrus"
	"gopkg.in/yaml.v3"
)

// WalletSelectionMode defines how wallets are selected from the pool.
type WalletSelectionMode uint8

var (
	// SelectWalletByIndex selects a wallet by index (modulo pool size).
	SelectWalletByIndex WalletSelectionMode = 0
	// SelectWalletRandom selects a random wallet from the pool.
	SelectWalletRandom WalletSelectionMode = 1
	// SelectWalletRoundRobin selects wallets in round-robin fashion.
	SelectWalletRoundRobin WalletSelectionMode = 2
	// SelectWalletByPendingTxCount selects a wallet by pending tx count (lowest pending tx count first).
	SelectWalletByPendingTxCount WalletSelectionMode = 3
)

// WalletPoolConfig contains configuration settings for the wallet pool including
// wallet count, funding amounts, and automatic refill behavior.
type WalletPoolConfig struct {
	WalletCount    uint64       `yaml:"wallet_count,omitempty"`
	RefillAmount   *uint256.Int `yaml:"refill_amount"`
	RefillBalance  *uint256.Int `yaml:"refill_balance"`
	RefillInterval uint64       `yaml:"refill_interval"`
	WalletSeed     string       `yaml:"seed"`
}

// WellKnownWalletConfig defines configuration for a named wallet with custom funding settings.
// Well-known wallets have specific names and can have different refill amounts than regular wallets.
type WellKnownWalletConfig struct {
	Name          string
	RefillAmount  *uint256.Int
	RefillBalance *uint256.Int
	VeryWellKnown bool
}

// ExternalWalletConfig defines configuration for an external wallet imported into the pool.
// External wallets are not used for GetWallet calls but can optionally be funded.
type ExternalWalletConfig struct {
	Name          string
	Wallet        *Wallet
	RefillAmount  *uint256.Int
	RefillBalance *uint256.Int
	EnableFunding bool
}

// WalletPool manages a pool of child wallets derived from a root wallet with automatic funding
// and balance monitoring. It provides wallet selection strategies, automatic refills when balances
// drop below thresholds, and batch funding operations for efficiency.
type WalletPool struct {
	ctx         context.Context
	config      WalletPoolConfig
	logger      logrus.FieldLogger
	rootWallet  *RootWallet
	clientPool  *ClientPool
	txpool      *TxPool
	runFundings bool

	childWallets     []*Wallet
	wellKnownNames   []*WellKnownWalletConfig
	wellKnownWallets map[string]*Wallet
	externalWallets  []*ExternalWalletConfig
	selectionMutex   sync.Mutex
	rrWalletIdx      int
	reclaimedFunds   bool

	// Optional callback to track transaction results for metrics
	transactionTracker func(err error)

	// Low balance notification system
	lowBalanceNotifyChan chan struct{}
	lastFundingTime      time.Time
}

// FundingRequest represents a request to fund a wallet with a specific amount.
// Used internally for batch funding operations.
type FundingRequest struct {
	Wallet *Wallet
	Amount *uint256.Int
}

// GetDefaultWalletConfig returns default wallet pool configuration for a given scenario.
// It generates a random seed and sets reasonable defaults for refill amounts and intervals.
func GetDefaultWalletConfig(scenarioName string) *WalletPoolConfig {
	return &WalletPoolConfig{
		WalletSeed:     fmt.Sprintf("%v-%v", scenarioName, rand.Intn(1000000)),
		WalletCount:    0,
		RefillAmount:   uint256.NewInt(5000000000000000000),
		RefillBalance:  uint256.NewInt(1000000000000000000),
		RefillInterval: 600,
	}
}

// NewWalletPool creates a new wallet pool with the specified dependencies.
// The pool must be configured and prepared with PrepareWallets() before use.
func NewWalletPool(ctx context.Context, logger logrus.FieldLogger, rootWallet *RootWallet, clientPool *ClientPool, txpool *TxPool) *WalletPool {
	return &WalletPool{
<<<<<<< HEAD
		ctx:              ctx,
		logger:           logger,
		rootWallet:       rootWallet,
		clientPool:       clientPool,
		txpool:           txpool,
		childWallets:     make([]*Wallet, 0),
		wellKnownWallets: make(map[string]*Wallet),
		externalWallets:  make([]*ExternalWalletConfig, 0),
		runFundings:      true,
=======
		ctx:                  ctx,
		logger:               logger,
		rootWallet:           rootWallet,
		clientPool:           clientPool,
		txpool:               txpool,
		childWallets:         make([]*Wallet, 0),
		wellKnownWallets:     make(map[string]*Wallet),
		runFundings:          true,
		lowBalanceNotifyChan: make(chan struct{}, 100), // buffered channel
>>>>>>> 5a952455
	}
}

// GetContext returns the context associated with this wallet pool.
func (pool *WalletPool) GetContext() context.Context {
	return pool.ctx
}

// GetTxPool returns the transaction pool used by this wallet pool.
func (pool *WalletPool) GetTxPool() *TxPool {
	return pool.txpool
}

// GetClientPool returns the client pool used for blockchain interactions.
func (pool *WalletPool) GetClientPool() *ClientPool {
	return pool.clientPool
}

// GetRootWallet returns the root wallet that funds all child wallets.
func (pool *WalletPool) GetRootWallet() *RootWallet {
	return pool.rootWallet
}

// GetChainId returns the chain ID from the root wallet.
func (pool *WalletPool) GetChainId() *big.Int {
	return pool.rootWallet.wallet.GetChainId()
}

// LoadConfig loads wallet pool configuration from YAML string.
func (pool *WalletPool) LoadConfig(configYaml string) error {
	err := yaml.Unmarshal([]byte(configYaml), &pool.config)
	if err != nil {
		return err
	}

	return nil
}

// MarshalConfig returns the current configuration as a YAML string.
func (pool *WalletPool) MarshalConfig() (string, error) {
	yamlBytes, err := yaml.Marshal(&pool.config)
	if err != nil {
		return "", err
	}

	return string(yamlBytes), nil
}

// SetWalletCount sets the number of child wallets to create.
func (pool *WalletPool) SetWalletCount(count uint64) {
	pool.config.WalletCount = count
}

// SetRunFundings enables or disables automatic wallet funding.
// When disabled, wallets will not be automatically refilled when their balance drops.
func (pool *WalletPool) SetRunFundings(runFundings bool) {
	pool.runFundings = runFundings
}

// AddWellKnownWallet adds a named wallet with custom funding configuration.
// Well-known wallets are created alongside regular numbered wallets.
func (pool *WalletPool) AddWellKnownWallet(config *WellKnownWalletConfig) {
	pool.wellKnownNames = append(pool.wellKnownNames, config)
}

// AddExternalWallet adds an external wallet with custom funding configuration.
// External wallets are not part of the deterministic wallet generation but can optionally be tracked and funded.
func (pool *WalletPool) AddExternalWallet(config *ExternalWalletConfig) {
	pool.externalWallets = append(pool.externalWallets, config)
}

// SetRefillAmount sets the amount sent to wallets when they need funding.
func (pool *WalletPool) SetRefillAmount(amount *uint256.Int) {
	pool.config.RefillAmount = amount
}

// SetRefillBalance sets the balance threshold below which wallets are automatically refilled.
func (pool *WalletPool) SetRefillBalance(balance *uint256.Int) {
	pool.config.RefillBalance = balance
}

// GetWalletSeed returns the seed used for deterministic wallet generation.
func (pool *WalletPool) GetWalletSeed() string {
	return pool.config.WalletSeed
}

// SetWalletSeed sets the seed used for deterministic wallet generation.
// The same seed will always generate the same set of wallets.
func (pool *WalletPool) SetWalletSeed(seed string) {
	pool.config.WalletSeed = seed
}

// SetRefillInterval sets the interval in seconds between automatic balance checks.
func (pool *WalletPool) SetRefillInterval(interval uint64) {
	pool.config.RefillInterval = interval
}

// SetTransactionTracker sets the optional callback to track transaction results for metrics.
func (pool *WalletPool) SetTransactionTracker(tracker func(err error)) {
	pool.transactionTracker = tracker
}

// GetTransactionTracker returns the transaction tracking callback if set.
func (pool *WalletPool) GetTransactionTracker() func(err error) {
	return pool.transactionTracker
}

// GetClient returns a client from the client pool using the specified selection strategy.
func (pool *WalletPool) GetClient(mode ClientSelectionMode, input int, group string) *Client {
	return pool.clientPool.GetClient(mode, input, group)
}

// GetWallet returns a wallet from the pool using the specified selection strategy.
// Returns nil if no wallets are available.
func (pool *WalletPool) GetWallet(mode WalletSelectionMode, input int) *Wallet {
	pool.selectionMutex.Lock()
	defer pool.selectionMutex.Unlock()

	if len(pool.childWallets) == 0 {
		return nil
	}

	switch mode {
	case SelectWalletByIndex:
		input = input % len(pool.childWallets)
	case SelectWalletRandom:
		input = rand.Intn(len(pool.childWallets))
	case SelectWalletRoundRobin:
		input = pool.rrWalletIdx
		pool.rrWalletIdx++
		if pool.rrWalletIdx >= len(pool.childWallets) {
			pool.rrWalletIdx = 0
		}
	case SelectWalletByPendingTxCount:
		minPendingCount := uint64(math.MaxUint64)
		minPendingIndexes := []int{}
		for i, wallet := range pool.childWallets {
			pendingCount := wallet.GetNonce() - wallet.GetConfirmedNonce()
			if pendingCount < minPendingCount {
				minPendingCount = pendingCount
				minPendingIndexes = []int{i}
			} else if pendingCount == minPendingCount {
				minPendingIndexes = append(minPendingIndexes, i)
			}
		}
		input = input % len(minPendingIndexes)
		input = minPendingIndexes[input]
	}
	return pool.childWallets[input]
}

// GetWellKnownWallet returns a well-known wallet by name.
// Returns nil if the wallet doesn't exist.
func (pool *WalletPool) GetWellKnownWallet(name string) *Wallet {
	return pool.wellKnownWallets[name]
}

// GetExternalWallet returns an external wallet by name.
// Returns nil if the wallet doesn't exist.
func (pool *WalletPool) GetExternalWallet(name string) *Wallet {
	for _, config := range pool.externalWallets {
		if config.Name == name {
			return config.Wallet
		}
	}
	return nil
}

// GetVeryWellKnownWalletAddress derives the address of a "very well known" wallet
// without registering it. Very well known wallets are derived only from the root
// wallet's private key and the wallet name, without any scenario seed.
// This makes them consistent across different scenario runs.
func (pool *WalletPool) GetVeryWellKnownWalletAddress(name string) common.Address {
	idxBytes := make([]byte, len(name))
	copy(idxBytes, name)
	// VeryWellKnown wallets don't use the seed, so we skip adding it

	parentKey := crypto.FromECDSA(pool.rootWallet.wallet.GetPrivateKey())
	childKey := sha256.Sum256(append(parentKey, idxBytes...))

	// Derive private key and then address
	privateKey, err := crypto.HexToECDSA(fmt.Sprintf("%x", childKey))
	if err != nil {
		return common.Address{}
	}

	publicKey := privateKey.Public()
	publicKeyECDSA, ok := publicKey.(*ecdsa.PublicKey)
	if !ok {
		return common.Address{}
	}

	return crypto.PubkeyToAddress(*publicKeyECDSA)
}

// GetWalletName returns a human-readable name for the given wallet address.
// Returns "root" for the root wallet, numbered names for child wallets,
// custom names for well-known wallets, or "unknown" if not found.
func (pool *WalletPool) GetWalletName(address common.Address) string {
	if pool.rootWallet.wallet.GetAddress() == address {
		return "root"
	}

	for i, wallet := range pool.childWallets {
		if wallet.GetAddress() == address {
			return fmt.Sprintf("%d", i+1)
		}
	}

	for _, config := range pool.wellKnownNames {
		wallet := pool.wellKnownWallets[config.Name]
		if wallet != nil && wallet.GetAddress() == address {
			return config.Name
		}
	}

	for _, config := range pool.externalWallets {
		if config.Wallet != nil && config.Wallet.GetAddress() == address {
			return config.Name
		}
	}

	return "unknown"
}

// GetAllWallets returns a slice containing all wallets (well-known, external, and child wallets).
// The root wallet is not included in this list.
func (pool *WalletPool) GetAllWallets() []*Wallet {
	totalCount := len(pool.childWallets) + len(pool.wellKnownWallets) + len(pool.externalWallets)
	wallets := make([]*Wallet, totalCount)
	idx := 0
	for _, config := range pool.wellKnownNames {
		wallets[idx] = pool.wellKnownWallets[config.Name]
		idx++
	}
	for _, config := range pool.externalWallets {
		wallets[idx] = config.Wallet
		idx++
	}
	copy(wallets[idx:], pool.childWallets)
	return wallets
}

// GetConfiguredWalletCount returns the configured number of child wallets.
func (pool *WalletPool) GetConfiguredWalletCount() uint64 {
	return pool.config.WalletCount
}

// GetWalletCount returns the actual number of child wallets created.
func (pool *WalletPool) GetWalletCount() uint64 {
	return uint64(len(pool.childWallets))
}

// PrepareWallets creates all configured wallets and funds them if needed.
// It generates deterministic wallets based on the root wallet and seed,
// then funds any wallets below the refill threshold. Also starts the
// automatic balance monitoring if funding is enabled.
func (pool *WalletPool) PrepareWallets() error {
	if len(pool.childWallets) > 0 {
		return nil
	}

	seed := pool.config.WalletSeed

	if pool.config.WalletCount == 0 && len(pool.wellKnownWallets) == 0 && len(pool.externalWallets) == 0 {
		pool.childWallets = make([]*Wallet, 0)
	} else {
		var client *Client
		var fundingReqs []*FundingRequest

		for i := 0; i < 3; i++ {
			client = pool.clientPool.GetClient(SelectClientRandom, 0, "") // send all preparation transactions via this client to avoid rejections due to nonces
			if client == nil {
				return fmt.Errorf("no client available")
			}

			pool.childWallets = make([]*Wallet, 0, pool.config.WalletCount)
			fundingReqs = make([]*FundingRequest, 0, pool.config.WalletCount)

			var walletErr error
			wg := &sync.WaitGroup{}
			wl := make(chan bool, 50)
			walletsMutex := &sync.Mutex{}

			for _, config := range pool.wellKnownNames {
				wg.Add(1)
				wl <- true
				go func(config *WellKnownWalletConfig) {
					defer func() {
						<-wl
						wg.Done()
					}()
					if walletErr != nil {
						fmt.Printf("Error: %v\n", walletErr)
						return
					}

					childWallet, fundingReq, err := pool.prepareWellKnownWallet(config, client, seed)
					if err != nil {
						pool.logger.Errorf("could not prepare well known wallet %v: %v", config.Name, err)
						walletErr = err
						return
					}

					walletsMutex.Lock()
					if fundingReq != nil {
						fundingReqs = append(fundingReqs, fundingReq)
					}
					pool.wellKnownWallets[config.Name] = childWallet
					walletsMutex.Unlock()
				}(config)
			}

			for _, config := range pool.externalWallets {
				if config.EnableFunding && pool.runFundings {
					wg.Add(1)
					wl <- true
					go func(config *ExternalWalletConfig) {
						defer func() {
							<-wl
							wg.Done()
						}()
						if walletErr != nil {
							return
						}

						err := client.UpdateWallet(pool.ctx, config.Wallet)
						if err != nil {
							pool.logger.Errorf("could not update external wallet %v: %v", config.Name, err)
							walletErr = err
							return
						}

						refillAmount := pool.config.RefillAmount
						refillBalance := pool.config.RefillBalance
						if config.RefillAmount != nil {
							refillAmount = config.RefillAmount
						}
						if config.RefillBalance != nil {
							refillBalance = config.RefillBalance
						}

						if config.Wallet.GetBalance().Cmp(refillBalance.ToBig()) < 0 {
							walletsMutex.Lock()
							fundingReqs = append(fundingReqs, &FundingRequest{
								Wallet: config.Wallet,
								Amount: refillAmount,
							})
							walletsMutex.Unlock()
						}
					}(config)
				}
			}

			for childIdx := uint64(0); childIdx < pool.config.WalletCount; childIdx++ {
				wg.Add(1)
				wl <- true
				go func(childIdx uint64) {
					defer func() {
						<-wl
						wg.Done()
					}()
					if walletErr != nil {
						fmt.Printf("Error: %v\n", walletErr)
						return
					}

					childWallet, fundingReq, err := pool.prepareChildWallet(childIdx, client, seed)
					if err != nil {
						pool.logger.Errorf("could not prepare child wallet %v: %v", childIdx, err)
						walletErr = err
						return
					}

					walletsMutex.Lock()
					pool.childWallets = append(pool.childWallets, childWallet)
					if fundingReq != nil {
						fundingReqs = append(fundingReqs, fundingReq)
					}
					walletsMutex.Unlock()
				}(childIdx)
			}
			wg.Wait()

			if len(pool.childWallets) > 0 {
				break
			}
		}

		if pool.runFundings && len(fundingReqs) > 0 {
			err := pool.processFundingRequests(fundingReqs)
			if err != nil {
				return err
			}
		}

		for childIdx, childWallet := range pool.childWallets {
			pool.logger.Debugf(
				"initialized child wallet %4d (addr: %v, balance: %v ETH, nonce: %v)",
				childIdx,
				childWallet.GetAddress().String(),
				utils.WeiToEther(uint256.MustFromBig(childWallet.GetBalance())).Uint64(),
				childWallet.GetNonce(),
			)
		}

		pool.logger.Infof("initialized %v child wallets", pool.config.WalletCount)
	}

	// watch wallet balances
	if pool.runFundings {
		go pool.watchWalletBalancesLoop()
	}

	return nil
}

// prepareChildWallet creates a child wallet derived from the root wallet using deterministic key generation.
// It generates a private key by hashing the root wallet's private key with the child index and seed.
// Returns the wallet, funding request (if needed), and any error.
func (pool *WalletPool) prepareChildWallet(childIdx uint64, client *Client, seed string) (*Wallet, *FundingRequest, error) {
	idxBytes := make([]byte, 8)
	binary.BigEndian.PutUint64(idxBytes, childIdx)
	if seed != "" {
		seedBytes := []byte(seed)
		idxBytes = append(idxBytes, seedBytes...)
	}
	parentKey := crypto.FromECDSA(pool.rootWallet.wallet.GetPrivateKey())
	childKey := sha256.Sum256(append(parentKey, idxBytes...))

	return pool.prepareWallet(fmt.Sprintf("%x", childKey), client, pool.config.RefillAmount, pool.config.RefillBalance)
}

// prepareWellKnownWallet creates a named wallet derived from the root wallet using deterministic key generation.
// It generates a private key by hashing the root wallet's private key with the wallet name and seed.
// Uses custom refill amounts from the config if specified, otherwise falls back to pool defaults.
func (pool *WalletPool) prepareWellKnownWallet(config *WellKnownWalletConfig, client *Client, seed string) (*Wallet, *FundingRequest, error) {
	idxBytes := make([]byte, len(config.Name))
	copy(idxBytes, config.Name)
	if seed != "" && !config.VeryWellKnown {
		seedBytes := []byte(seed)
		idxBytes = append(idxBytes, seedBytes...)
	}
	parentKey := crypto.FromECDSA(pool.rootWallet.wallet.GetPrivateKey())
	childKey := sha256.Sum256(append(parentKey, idxBytes...))

	refillAmount := pool.config.RefillAmount
	refillBalance := pool.config.RefillBalance

	if config.RefillAmount != nil {
		refillAmount = config.RefillAmount
	}
	if config.RefillBalance != nil {
		refillBalance = config.RefillBalance
	}

	return pool.prepareWallet(fmt.Sprintf("%x", childKey), client, refillAmount, refillBalance)
}

// prepareWallet creates a wallet from a private key and checks if it needs funding.
// Updates the wallet's state from the blockchain and creates a funding request if
// the wallet's balance is below the specified refill threshold.
func (pool *WalletPool) prepareWallet(privkey string, client *Client, refillAmount *uint256.Int, refillBalance *uint256.Int) (*Wallet, *FundingRequest, error) {
	childWallet, err := NewWallet(privkey)
	if err != nil {
		return nil, nil, err
	}
	err = client.UpdateWallet(pool.ctx, childWallet)
	if err != nil {
		return nil, nil, err
	}

	// Set up low balance notification
	if pool.runFundings {
		childWallet.setLowBalanceNotification(pool.lowBalanceNotifyChan, refillBalance.ToBig())
	}

	var fundingReq *FundingRequest
	if pool.runFundings && childWallet.GetBalance().Cmp(refillBalance.ToBig()) < 0 {
		fundingReq = &FundingRequest{
			Wallet: childWallet,
			Amount: refillAmount,
		}
	}
	return childWallet, fundingReq, nil
}

// watchWalletBalancesLoop runs continuously to monitor and refill wallet balances.
// It periodically checks all wallets and funds those below the refill threshold.
// Also listens for low balance notifications to trigger immediate checks.
// Exits when the context is cancelled or funds have been reclaimed.
func (pool *WalletPool) watchWalletBalancesLoop() {
	sleepTime := time.Duration(pool.config.RefillInterval) * time.Second
	timer := time.NewTimer(sleepTime)
	defer timer.Stop()

	// Aggregation timer for notifications
	var aggregationTimer *time.Timer
	aggregationChan := make(chan struct{})

	resupplyWallets := func() {
		if pool.reclaimedFunds {
			return
		}

		if time.Since(pool.lastFundingTime) < 30*time.Second {
			return
		}

		pool.lastFundingTime = time.Now()
		if aggregationTimer != nil {
			aggregationTimer.Stop()
			aggregationTimer = nil
		}

		err := pool.resupplyChildWallets()
		if err != nil {
			pool.logger.Warnf("could not check & resupply child wallets: %v", err)
			sleepTime = 1 * time.Minute
		} else {
			sleepTime = time.Duration(pool.config.RefillInterval) * time.Second
		}
		timer.Reset(sleepTime)
	}

	for {
		select {
		case <-pool.ctx.Done():
			return

		case <-timer.C:
			// Regular interval check
			resupplyWallets()

		case <-pool.lowBalanceNotifyChan:
			// Low balance notification received
			if aggregationTimer == nil {
				// First notification, start aggregation timer
				aggregationTimer = time.AfterFunc(30*time.Second, func() {
					select {
					case aggregationChan <- struct{}{}:
					default:
					}
				})
			}
			// Drain any additional notifications to avoid blocking
		drainloop:
			for {
				select {
				case <-pool.lowBalanceNotifyChan:
				default:
					break drainloop
				}
			}

		case <-aggregationChan:
			// Aggregation period ended, trigger funding
			resupplyWallets()
		}
	}
}

// resupplyChildWallets checks all wallets and creates funding requests for those below the refill threshold.
// It updates wallet states from the blockchain and processes any needed funding requests in batch.
func (pool *WalletPool) resupplyChildWallets() error {
	client := pool.clientPool.GetClient(SelectClientRandom, 0, "")
	if client == nil {
		return fmt.Errorf("no client available")
	}

	err := client.UpdateWallet(pool.ctx, pool.rootWallet.wallet)
	if err != nil {
		return err
	}

	var walletErr error
	wg := &sync.WaitGroup{}
	wl := make(chan bool, 50)

	wellKnownCount := uint64(len(pool.wellKnownWallets))
	externalCount := uint64(len(pool.externalWallets))
	fundingReqs := make([]*FundingRequest, 0, pool.config.WalletCount+wellKnownCount+externalCount)
	reqsMutex := &sync.Mutex{}

	for idx, config := range pool.wellKnownNames {
		wellKnownWallet := pool.wellKnownWallets[config.Name]
		if wellKnownWallet == nil {
			continue
		}

		wg.Add(1)
		wl <- true
		go func(idx int, childWallet *Wallet, config *WellKnownWalletConfig) {
			defer func() {
				<-wl
				wg.Done()
			}()
			if walletErr != nil {
				return
			}

			refillAmount := pool.config.RefillAmount
			refillBalance := pool.config.RefillBalance

			if config.RefillAmount != nil {
				refillAmount = config.RefillAmount
			}
			if config.RefillBalance != nil {
				refillBalance = config.RefillBalance
			}

			err := client.UpdateWallet(pool.ctx, childWallet)
			if err != nil {
				walletErr = err
				return
			}

			if childWallet.GetBalance().Cmp(refillBalance.ToBig()) < 0 {
				reqsMutex.Lock()
				fundingReqs = append(fundingReqs, &FundingRequest{
					Wallet: childWallet,
					Amount: refillAmount,
				})
				reqsMutex.Unlock()
			}
		}(idx, wellKnownWallet, config)
	}

	for _, config := range pool.externalWallets {
		if config.EnableFunding {
			wg.Add(1)
			wl <- true
			go func(config *ExternalWalletConfig) {
				defer func() {
					<-wl
					wg.Done()
				}()
				if walletErr != nil {
					return
				}

				refillAmount := pool.config.RefillAmount
				refillBalance := pool.config.RefillBalance

				if config.RefillAmount != nil {
					refillAmount = config.RefillAmount
				}
				if config.RefillBalance != nil {
					refillBalance = config.RefillBalance
				}

				err := client.UpdateWallet(pool.ctx, config.Wallet)
				if err != nil {
					walletErr = err
					return
				}

				if config.Wallet.GetBalance().Cmp(refillBalance.ToBig()) < 0 {
					reqsMutex.Lock()
					fundingReqs = append(fundingReqs, &FundingRequest{
						Wallet: config.Wallet,
						Amount: refillAmount,
					})
					reqsMutex.Unlock()
				}
			}(config)
		}
	}

	for childIdx := uint64(0); childIdx < pool.config.WalletCount; childIdx++ {
		wg.Add(1)
		wl <- true
		go func(childIdx uint64) {
			defer func() {
				<-wl
				wg.Done()
			}()
			if walletErr != nil {
				return
			}

			childWallet := pool.childWallets[childIdx]
			err := client.UpdateWallet(pool.ctx, childWallet)
			if err != nil {
				walletErr = err
				return
			}
			if childWallet.GetBalance().Cmp(pool.config.RefillBalance.ToBig()) < 0 {
				reqsMutex.Lock()
				fundingReqs = append(fundingReqs, &FundingRequest{
					Wallet: childWallet,
					Amount: pool.config.RefillAmount,
				})
				reqsMutex.Unlock()
			}
		}(childIdx)
	}
	wg.Wait()
	if walletErr != nil {
		return walletErr
	}

	if len(fundingReqs) > 0 {
		err := pool.processFundingRequests(fundingReqs)
		if err != nil {
			return err
		}
	} else {
		pool.logger.Infof("checked child wallets (no funding needed)")
	}

	return nil
}

// processFundingRequests handles a batch of funding requests by creating and sending transactions.
// It can use either individual transactions or batch transactions via the batcher contract for efficiency.
// Processes transactions in chunks to avoid overwhelming the network.
func (pool *WalletPool) processFundingRequests(fundingReqs []*FundingRequest) error {
	client := pool.clientPool.GetClient(SelectClientRandom, 0, "")
	if client == nil {
		return fmt.Errorf("no client available")
	}

	reqTxCount := len(fundingReqs)
	batchTxCount := reqTxCount
	batcher := pool.rootWallet.GetTxBatcher()
	if batcher != nil {
		err := batcher.Deploy(pool.ctx, pool.rootWallet.wallet, client)
		if err != nil {
			return fmt.Errorf("failed to deploy batcher: %v", err)
		}

		batchTxCount = len(fundingReqs) / BatcherTxLimit
		if len(fundingReqs)%BatcherTxLimit != 0 {
			batchTxCount++
		}
	}

	return pool.rootWallet.WithWalletLock(pool.ctx, batchTxCount, func() {
		pool.logger.Infof("root wallet is locked, waiting for other funding txs to finish...")
	}, func() error {
		txList := make([]*types.Transaction, 0, batchTxCount)
		batchTxMap := map[common.Hash][]*FundingRequest{}
		if batcher != nil {
			for txIdx := 0; txIdx < reqTxCount; txIdx += BatcherTxLimit {
				batch := fundingReqs[txIdx:min(txIdx+BatcherTxLimit, reqTxCount)]
				tx, err := pool.buildWalletFundingBatchTx(batch, client, batcher)
				if err != nil {
					return err
				}
				txList = append(txList, tx)
				batchTxMap[tx.Hash()] = batch
			}
		} else {
			for _, req := range fundingReqs {
				tx, err := pool.buildWalletFundingTx(req.Wallet, client, req.Amount)
				if err != nil {
					return err
				}
				txList = append(txList, tx)
			}
		}

		receipts, err := pool.txpool.SendTransactionBatch(pool.ctx, pool.rootWallet.wallet, txList, &BatchOptions{
			SendTransactionOptions: SendTransactionOptions{
				Client: client,
			},
			MaxRetries:   3,
			PendingLimit: 200,
			LogFn: func(confirmedCount int, totalCount int) {
				pool.logger.Infof("funding child wallets... (%v/%v)", confirmedCount, totalCount)
			},
			LogInterval: 200,
		})
		if err != nil {
			return fmt.Errorf("could not send funding txs: %w", err)
		}

		for _, receipt := range receipts {
			if receipt != nil && receipt.Status == types.ReceiptStatusSuccessful {
				batch, ok := batchTxMap[receipt.TxHash]
				if ok {
					for _, req := range batch {
						req.Wallet.AddBalance(req.Amount.ToBig())
					}
				}
			}
		}

		return nil
	})
}

// buildWalletFundingTx creates a transaction to fund a single wallet with the specified amount.
// It gets suggested fees from the client and builds a dynamic fee transaction.
func (pool *WalletPool) buildWalletFundingTx(childWallet *Wallet, client *Client, refillAmount *uint256.Int) (*types.Transaction, error) {
	if client == nil {
		client = pool.clientPool.GetClient(SelectClientByIndex, 0, "")
		if client == nil {
			return nil, fmt.Errorf("no client available")
		}
	}
	feeCap, tipCap, err := client.GetSuggestedFee(pool.ctx)
	if err != nil {
		return nil, err
	}
	if feeCap.Cmp(big.NewInt(400000000000)) < 0 {
		feeCap = big.NewInt(400000000000)
	}
	if tipCap.Cmp(big.NewInt(200000000000)) < 0 {
		tipCap = big.NewInt(200000000000)
	}

	toAddr := childWallet.GetAddress()
	refillTx, err := txbuilder.DynFeeTx(&txbuilder.TxMetadata{
		GasFeeCap: uint256.MustFromBig(feeCap),
		GasTipCap: uint256.MustFromBig(tipCap),
		Gas:       21000,
		To:        &toAddr,
		Value:     refillAmount,
	})
	if err != nil {
		return nil, err
	}
	tx, err := pool.rootWallet.wallet.BuildDynamicFeeTx(refillTx)
	if err != nil {
		return nil, err
	}
	return tx, nil
}

// buildWalletFundingBatchTx creates a transaction to fund multiple wallets using the batcher contract.
// It calculates the total amount needed, encodes the funding requests as calldata,
// and builds a transaction to the batcher contract with appropriate gas limits.
func (pool *WalletPool) buildWalletFundingBatchTx(requests []*FundingRequest, client *Client, batcher *TxBatcher) (*types.Transaction, error) {
	if client == nil {
		client = pool.clientPool.GetClient(SelectClientByIndex, 0, "")
		if client == nil {
			return nil, fmt.Errorf("no client available")
		}
	}
	feeCap, tipCap, err := client.GetSuggestedFee(pool.ctx)
	if err != nil {
		return nil, err
	}
	if feeCap.Cmp(big.NewInt(200000000000)) < 0 {
		feeCap = big.NewInt(200000000000)
	}
	if tipCap.Cmp(big.NewInt(100000000000)) < 0 {
		tipCap = big.NewInt(100000000000)
	}

	totalAmount := uint256.NewInt(0)
	for _, req := range requests {
		totalAmount = totalAmount.Add(totalAmount, req.Amount)
	}

	batchData, err := batcher.GetRequestCalldata(requests)
	if err != nil {
		return nil, err
	}

	toAddr := batcher.GetAddress()
	refillTx, err := txbuilder.DynFeeTx(&txbuilder.TxMetadata{
		GasFeeCap: uint256.MustFromBig(feeCap),
		GasTipCap: uint256.MustFromBig(tipCap),
		Gas:       BatcherBaseGas + BatcherGasPerTx*uint64(len(requests)),
		To:        &toAddr,
		Value:     totalAmount,
		Data:      batchData,
	})
	if err != nil {
		return nil, err
	}
	tx, err := pool.rootWallet.wallet.BuildDynamicFeeTx(refillTx)
	if err != nil {
		return nil, err
	}
	return tx, nil
}

// reclaimTx holds a reclaim transaction and its associated wallet for fund recovery operations.
type reclaimTx struct {
	tx     *types.Transaction
	wallet *Wallet
}

// buildWalletReclaimTx creates a transaction to reclaim funds from a child wallet back to the target address.
// It calculates the maximum amount that can be reclaimed after accounting for transaction fees.
// Returns nil if the wallet doesn't have enough balance to cover fees.
func (pool *WalletPool) buildWalletReclaimTx(ctx context.Context, childWallet *Wallet, client *Client, target common.Address) (*types.Transaction, error) {
	if client == nil {
		client = pool.clientPool.GetClient(SelectClientByIndex, 0, "")
		if client == nil {
			return nil, fmt.Errorf("no client available")
		}
	}
	feeCap, tipCap, err := client.GetSuggestedFee(ctx)
	if err != nil {
		return nil, err
	}
	if feeCap.Cmp(big.NewInt(200000000000)) < 0 {
		feeCap = big.NewInt(200000000000)
	}
	if tipCap.Cmp(feeCap) < 0 {
		tipCap = feeCap
	}

	feeAmount := big.NewInt(0).Mul(tipCap, big.NewInt(21000))
	reclaimAmount := big.NewInt(0).Sub(childWallet.GetBalance(), feeAmount)

	if reclaimAmount.Cmp(big.NewInt(0)) <= 0 {
		return nil, nil
	}

	reclaimTx, err := txbuilder.DynFeeTx(&txbuilder.TxMetadata{
		GasFeeCap: uint256.MustFromBig(feeCap),
		GasTipCap: uint256.MustFromBig(tipCap),
		Gas:       21000,
		To:        &target,
		Value:     uint256.MustFromBig(reclaimAmount),
	})
	if err != nil {
		return nil, err
	}

	tx, err := childWallet.BuildDynamicFeeTx(reclaimTx)
	if err != nil {
		return nil, err
	}

	return tx, nil
}

// collectPoolWallets adds all wallets (root, child, well-known, and external) to the provided map.
// This is used by the transaction pool to track which addresses belong to this wallet pool.
func (pool *WalletPool) collectPoolWallets(walletMap map[common.Address]*Wallet) {
	walletMap[pool.rootWallet.wallet.GetAddress()] = pool.rootWallet.wallet
	for _, wallet := range pool.childWallets {
		walletMap[wallet.GetAddress()] = wallet
	}
	for _, wallet := range pool.wellKnownWallets {
		walletMap[wallet.GetAddress()] = wallet
	}
	for _, config := range pool.externalWallets {
		if config.Wallet != nil {
			walletMap[config.Wallet.GetAddress()] = config.Wallet
		}
	}
}

// CheckChildWalletBalance checks and refills a specific wallet if needed.
// This can be used to manually trigger funding for a single wallet.
func (pool *WalletPool) CheckChildWalletBalance(childWallet *Wallet) error {
	client := pool.clientPool.GetClient(SelectClientRandom, 0, "")
	if client == nil {
		return fmt.Errorf("no client available")
	}

	balance, err := client.GetBalanceAt(pool.ctx, childWallet.GetAddress())
	if err != nil {
		return err
	}
	childWallet.SetBalance(balance)

	refillAmount := pool.config.RefillAmount
	refillBalance := pool.config.RefillBalance

	for _, config := range pool.wellKnownNames {
		wellKnownWallet := pool.wellKnownWallets[config.Name]
		if wellKnownWallet != nil && wellKnownWallet.GetAddress().String() == childWallet.GetAddress().String() {
			if config.RefillAmount != nil {
				refillAmount = config.RefillAmount
			}
			if config.RefillBalance != nil {
				refillBalance = config.RefillBalance
			}
		}
	}

	if childWallet.GetBalance().Cmp(refillBalance.ToBig()) >= 0 {
		return nil
	}

	return pool.processFundingRequests([]*FundingRequest{
		{
			Wallet: childWallet,
			Amount: refillAmount,
		},
	})
}

// ReclaimFunds reclaims all funds from child wallets back to the root wallet.
// This is typically called when shutting down to consolidate remaining funds.
// After calling this, automatic funding is disabled.
func (pool *WalletPool) ReclaimFunds(ctx context.Context, client *Client) error {
	pool.reclaimedFunds = true

	if client == nil {
		client = pool.clientPool.GetClient(SelectClientRandom, 0, "")
	}
	if client == nil {
		return fmt.Errorf("no client available")
	}

	reclaimMtx := sync.Mutex{}
	reclaimTxs := []*reclaimTx{}
	reclaimWg := sync.WaitGroup{}
	reclaimChan := make(chan struct{}, 100)

	reclaimWallet := func(wallet *Wallet) {
		reclaimWg.Add(1)
		reclaimChan <- struct{}{}

		go func() {
			defer func() {
				<-reclaimChan
				reclaimWg.Done()
			}()

			err := client.UpdateWallet(ctx, wallet)
			if err != nil {
				return
			}

			balance := wallet.GetBalance()
			if balance.Cmp(big.NewInt(0)) == 0 {
				return
			}

			tx, err := pool.buildWalletReclaimTx(ctx, wallet, client, pool.rootWallet.wallet.GetAddress())
			if err != nil {
				return
			}

			reclaimMtx.Lock()
			reclaimTxs = append(reclaimTxs, &reclaimTx{
				tx:     tx,
				wallet: wallet,
			})
			reclaimMtx.Unlock()
		}()
	}

	for _, wallet := range pool.childWallets {
		reclaimWallet(wallet)
	}
	for _, wallet := range pool.wellKnownWallets {
		reclaimWallet(wallet)
	}
	for _, config := range pool.externalWallets {
		if config.Wallet != nil {
			reclaimWallet(config.Wallet)
		}
	}
	reclaimWg.Wait()

	if len(reclaimTxs) > 0 {
		wg := sync.WaitGroup{}
		wg.Add(len(reclaimTxs))
		for _, tx := range reclaimTxs {
			go func(tx *reclaimTx) {
				pool.logger.Infof("sending reclaim tx %v (%v)", tx.tx.Hash().String(), utils.ReadableAmount(uint256.MustFromBig(tx.tx.Value())))
				pool.txpool.SendTransaction(ctx, tx.wallet, tx.tx, &SendTransactionOptions{
					Client: client,
					OnComplete: func(_ *types.Transaction, receipt *types.Receipt, err error) {
						wg.Done()
						if err != nil {
							pool.logger.Warnf("reclaim tx %v failed: %v", tx.tx.Hash().String(), err)
						}
					},
				})
			}(tx)
		}
		wg.Wait()
	}

	return nil
}<|MERGE_RESOLUTION|>--- conflicted
+++ resolved
@@ -84,6 +84,7 @@
 	selectionMutex   sync.Mutex
 	rrWalletIdx      int
 	reclaimedFunds   bool
+	preparedWallets  bool
 
 	// Optional callback to track transaction results for metrics
 	transactionTracker func(err error)
@@ -116,17 +117,6 @@
 // The pool must be configured and prepared with PrepareWallets() before use.
 func NewWalletPool(ctx context.Context, logger logrus.FieldLogger, rootWallet *RootWallet, clientPool *ClientPool, txpool *TxPool) *WalletPool {
 	return &WalletPool{
-<<<<<<< HEAD
-		ctx:              ctx,
-		logger:           logger,
-		rootWallet:       rootWallet,
-		clientPool:       clientPool,
-		txpool:           txpool,
-		childWallets:     make([]*Wallet, 0),
-		wellKnownWallets: make(map[string]*Wallet),
-		externalWallets:  make([]*ExternalWalletConfig, 0),
-		runFundings:      true,
-=======
 		ctx:                  ctx,
 		logger:               logger,
 		rootWallet:           rootWallet,
@@ -134,9 +124,9 @@
 		txpool:               txpool,
 		childWallets:         make([]*Wallet, 0),
 		wellKnownWallets:     make(map[string]*Wallet),
+		externalWallets:      make([]*ExternalWalletConfig, 0),
 		runFundings:          true,
 		lowBalanceNotifyChan: make(chan struct{}, 100), // buffered channel
->>>>>>> 5a952455
 	}
 }
 
@@ -206,6 +196,10 @@
 // External wallets are not part of the deterministic wallet generation but can optionally be tracked and funded.
 func (pool *WalletPool) AddExternalWallet(config *ExternalWalletConfig) {
 	pool.externalWallets = append(pool.externalWallets, config)
+
+	if pool.runFundings && config.EnableFunding && pool.preparedWallets {
+		config.Wallet.setLowBalanceNotification(pool.lowBalanceNotifyChan, config.RefillBalance.ToBig())
+	}
 }
 
 // SetRefillAmount sets the amount sent to wallets when they need funding.
@@ -395,9 +389,10 @@
 // then funds any wallets below the refill threshold. Also starts the
 // automatic balance monitoring if funding is enabled.
 func (pool *WalletPool) PrepareWallets() error {
-	if len(pool.childWallets) > 0 {
+	if pool.preparedWallets {
 		return nil
 	}
+	pool.preparedWallets = true
 
 	seed := pool.config.WalletSeed
 
@@ -461,6 +456,11 @@
 						}()
 						if walletErr != nil {
 							return
+						}
+
+						// Set up low balance notification
+						if pool.runFundings {
+							config.Wallet.setLowBalanceNotification(pool.lowBalanceNotifyChan, config.RefillBalance.ToBig())
 						}
 
 						err := client.UpdateWallet(pool.ctx, config.Wallet)
