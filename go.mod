module github.com/ethpandaops/spamoor

go 1.22

toolchain go1.22.5

require (
	github.com/ethereum/go-ethereum v1.14.12
	github.com/holiman/uint256 v1.3.2
	github.com/sirupsen/logrus v1.9.3
<<<<<<< HEAD
	github.com/spf13/pflag v1.0.5
	golang.org/x/time v0.5.0
=======
	github.com/spf13/pflag v1.0.6
>>>>>>> 9257a900
)

require (
	github.com/Microsoft/go-winio v0.6.2 // indirect
	github.com/StackExchange/wmi v1.2.1 // indirect
	github.com/bits-and-blooms/bitset v1.17.0 // indirect
	github.com/consensys/bavard v0.1.22 // indirect
	github.com/consensys/gnark-crypto v0.14.0 // indirect
	github.com/crate-crypto/go-ipa v0.0.0-20240724233137-53bbb0ceb27a // indirect
	github.com/crate-crypto/go-kzg-4844 v1.1.0 // indirect
	github.com/deckarep/golang-set/v2 v2.6.0 // indirect
	github.com/decred/dcrd/dcrec/secp256k1/v4 v4.0.1 // indirect
	github.com/ethereum/c-kzg-4844 v1.0.0 // indirect
	github.com/ethereum/go-verkle v0.2.2 // indirect
	github.com/fsnotify/fsnotify v1.6.0 // indirect
	github.com/go-ole/go-ole v1.3.0 // indirect
	github.com/google/uuid v1.3.0 // indirect
	github.com/gorilla/websocket v1.4.2 // indirect
	github.com/mmcloughlin/addchain v0.4.0 // indirect
	github.com/shirou/gopsutil v3.21.4-0.20210419000835-c7a38de76ee5+incompatible // indirect
	github.com/supranational/blst v0.3.13 // indirect
	github.com/tklauser/go-sysconf v0.3.12 // indirect
	github.com/tklauser/numcpus v0.6.1 // indirect
	golang.org/x/crypto v0.31.0 // indirect
	golang.org/x/exp v0.0.0-20231110203233-9a3e6036ecaa // indirect
	golang.org/x/sync v0.10.0 // indirect
	golang.org/x/sys v0.28.0 // indirect
	rsc.io/tmplfunc v0.0.3 // indirect
)

replace github.com/ethereum/go-ethereum => github.com/s1na/go-ethereum v0.0.0-20250103133732-7e1b0ba7e83f<|MERGE_RESOLUTION|>--- conflicted
+++ resolved
@@ -8,12 +8,8 @@
 	github.com/ethereum/go-ethereum v1.14.12
 	github.com/holiman/uint256 v1.3.2
 	github.com/sirupsen/logrus v1.9.3
-<<<<<<< HEAD
-	github.com/spf13/pflag v1.0.5
+	github.com/spf13/pflag v1.0.6
 	golang.org/x/time v0.5.0
-=======
-	github.com/spf13/pflag v1.0.6
->>>>>>> 9257a900
 )
 
 require (
